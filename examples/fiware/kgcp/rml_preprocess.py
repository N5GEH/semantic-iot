from semantic_iot import MappingPreprocess
from pathlib import Path
<<<<<<< HEAD

# Define input files
INPUT_FILE_PATH = f"{Path(__file__).resolve().parent.parent}/kgcp/rml/example_hotel.json"

# Available ontology choices
ONTOLOGY_OPTIONS = {
    "brick": f"{Path(__file__).resolve().parent.parent}/ontologies/Brick.ttl",
    "saref4bldg": f"{Path(__file__).resolve().parent.parent}/ontologies/saref4bldg.ttl",
    "dogont": f"{Path(__file__).resolve().parent.parent}/ontologies/DogOnt.ttl"
}

# Ask the user to choose an ontology
print("Available ontologies:")
for key in ONTOLOGY_OPTIONS.keys():
    print(f"- {key}")

selected_ontology = input("Enter the ontology you want to use (brick/saref4bldg/dogont): ").strip().lower()

if selected_ontology not in ONTOLOGY_OPTIONS:
    print(f"Invalid choice. Defaulting to 'brick' ontology.")
    selected_ontology = "brick"

ONTOLOGY_PATHS = [ONTOLOGY_OPTIONS[selected_ontology]]

OUTPUT_FILE_PATH = f"{Path(__file__).resolve().parent.parent}/kgcp/rml/rdf_node_relationship_{selected_ontology}.json"

# Platform configuration file
PLATFORM_CONFIG = f"{Path(__file__).resolve().parent.parent}/kgcp/fiware_config.json"
=======
project_root_path = Path(__file__).parent.parent

# input files
INPUT_FILE_PATH = f"{project_root_path}/kgcp/rml/example_hotel.json"
ONTOLOGY_PATHS = [
    f"{project_root_path}/ontologies/Brick.ttl"]
# default file name will be used and in the same folder as the input file
OUTPUT_FILE_PATH = None
# input parameters
PLATTFORM_CONFIG = f"{project_root_path}\kgcp\\fiware_config.json"
>>>>>>> 063909f8

if __name__ == '__main__':
    # Initialize the MappingPreprocess class
    processor = MappingPreprocess(
        json_file_path=INPUT_FILE_PATH,
        rdf_node_relationship_file_path=OUTPUT_FILE_PATH,
        ontology_file_paths=ONTOLOGY_PATHS,
        platform_config=PLATFORM_CONFIG,
    )

    # Load JSON and ontologies
    processor.pre_process(overwrite=True)<|MERGE_RESOLUTION|>--- conflicted
+++ resolved
@@ -1,35 +1,5 @@
 from semantic_iot import MappingPreprocess
 from pathlib import Path
-<<<<<<< HEAD
-
-# Define input files
-INPUT_FILE_PATH = f"{Path(__file__).resolve().parent.parent}/kgcp/rml/example_hotel.json"
-
-# Available ontology choices
-ONTOLOGY_OPTIONS = {
-    "brick": f"{Path(__file__).resolve().parent.parent}/ontologies/Brick.ttl",
-    "saref4bldg": f"{Path(__file__).resolve().parent.parent}/ontologies/saref4bldg.ttl",
-    "dogont": f"{Path(__file__).resolve().parent.parent}/ontologies/DogOnt.ttl"
-}
-
-# Ask the user to choose an ontology
-print("Available ontologies:")
-for key in ONTOLOGY_OPTIONS.keys():
-    print(f"- {key}")
-
-selected_ontology = input("Enter the ontology you want to use (brick/saref4bldg/dogont): ").strip().lower()
-
-if selected_ontology not in ONTOLOGY_OPTIONS:
-    print(f"Invalid choice. Defaulting to 'brick' ontology.")
-    selected_ontology = "brick"
-
-ONTOLOGY_PATHS = [ONTOLOGY_OPTIONS[selected_ontology]]
-
-OUTPUT_FILE_PATH = f"{Path(__file__).resolve().parent.parent}/kgcp/rml/rdf_node_relationship_{selected_ontology}.json"
-
-# Platform configuration file
-PLATFORM_CONFIG = f"{Path(__file__).resolve().parent.parent}/kgcp/fiware_config.json"
-=======
 project_root_path = Path(__file__).parent.parent
 
 # input files
@@ -40,7 +10,6 @@
 OUTPUT_FILE_PATH = None
 # input parameters
 PLATTFORM_CONFIG = f"{project_root_path}\kgcp\\fiware_config.json"
->>>>>>> 063909f8
 
 if __name__ == '__main__':
     # Initialize the MappingPreprocess class
@@ -48,8 +17,8 @@
         json_file_path=INPUT_FILE_PATH,
         rdf_node_relationship_file_path=OUTPUT_FILE_PATH,
         ontology_file_paths=ONTOLOGY_PATHS,
-        platform_config=PLATFORM_CONFIG,
-    )
+        platform_config=PLATTFORM_CONFIG,
+        )
 
     # Load JSON and ontologies
     processor.pre_process(overwrite=True)