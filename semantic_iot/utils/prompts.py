--- conflicted
+++ resolved
@@ -12,17 +12,10 @@
 
         root_path = Path(__file__).parent.parent.parent
         self.template_paths = {
-<<<<<<< HEAD
-            "rdf": str(Path(root_path, "LLM_models/templates/rdf_template.ttl")),
-            "RML": str(Path(root_path, "LLM_models/templates/rml_template.ttl")),
-            "config": str(Path(root_path, "LLM_models/templates/platform_config_template.json")),
-            "context": str(Path(root_path, "LLM_models/templates/context_template.json")),
-=======
-            "rdf" : "LLM_eval/templates/rdf_template.ttl",
-            "RML" : "LLM_eval/templates/rml_template.ttl",
-            "config" : "LLM_eval/templates/platform_config_template.json",
-            "context" : "LLM_eval/templates/context_template.json"
->>>>>>> 2e4bf028
+            "rdf": str(Path(root_path, "LLM_eval/templates/rdf_template.ttl")),
+            "RML": str(Path(root_path, "LLM_eval/templates/rml_template.ttl")),
+            "config": str(Path(root_path, "LLM_eval/templates/platform_config_template.json")),
+            "context": str(Path(root_path, "LLM_eval/templates/context_template.json")),
         }
         self.templates = {}
         for key, path in self.template_paths.items():
@@ -150,7 +143,7 @@
 
         The proportion of the score between steps should reflect the proportion of the effort required to complete the steps.
         Scores must be comparable across different KG generation tasks.
-        """) 
+        """)
         # ... rate the "cognitive" effort of this step ...?
         # and the "context" that was required.
 
